[7zip]
plan_path = "7zip"
[acbuild]
plan_path = "acbuild"
[acl]
plan_path = "acl"
[ant]
plan_path = "ant"
[ansible]
plan_path = "ansible"
[apr]
plan_path = "apr"
[apr-util]
plan_path = "apr-util"
[artifactory-pro]
plan_path = "artifactory-pro"
[aspcud]
plan_path = "aspcud"
[at-spi2-core]
plan_path = "at-spi2-core"
[atk]
plan_path = "atk"
[at-spi2-atk]
plan_path = "at-spi2-atk"
[attr]
plan_path = "attr"
[autoconf]
plan_path = "autoconf"
[autogen]
plan_path = "autogen"
[automake]
plan_path = "automake"
[aws-cli]
plan_path = "aws-cli"
[bash]
plan_path = "bash"
[bash-completion]
plan_path = "bash-completion"
[bash-static]
plan_path = "bash-static"
paths = [
  "bash/*",
]
[bats]
plan_path = "bats"
[bc]
plan_path = "bc"
[bdwgc]
plan_path = "bdwgc"
[binutils]
plan_path = "binutils"
[bison]
plan_path = "bison"
[bison2]
plan_path = "bison2"
[boost]
plan_path = "boost"
[bundler]
plan_path = "bundler"
[busybox]
plan_path = "busybox"
[busybox-static]
plan_path = "busybox-static"
paths = [
  "busybox/*",
]
[bzip2]
plan_path = "bzip2"
[bzip2-musl]
plan_path = "bzip2-musl"
paths = [
  "bzip2/*",
]
[c-ares]
plan_path = "c-ares"
[cacerts]
plan_path = "cacerts"
[caddy]
plan_path = "caddy"
[cairo]
plan_path = "cairo"
[camlp4]
plan_path = "camlp4"
[cargo-nightly]
plan_path = "cargo-nightly"
[ccache]
plan_path = "ccache"
[certstrap]
plan_path = "certstrap"
[check]
plan_path = "check"
[clens]
plan_path = "clens"
[clingo]
plan_path = "clingo"
[cmake]
plan_path = "cmake"
[composer]
plan_path = "composer"
[concourse]
plan_path = "concourse"
[consul]
plan_path = "consul"
[coreutils]
plan_path = "coreutils"
[coreutils-static]
plan_path = "coreutils-static"
paths = [
  "coreutils/*",
]
[cpanminus]
plan_path = "cpanminus"
[cpio]
plan_path = "cpio"
[cppunit]
plan_path = "cppunit"
[cpputest]
plan_path = "cpputest"
[curator]
plan_path = "curator"
[curl]
plan_path = "curl"
[curl-static-musl]
plan_path = "curl-static-musl"
paths = [
  "curl/*",
]
[cyrus-sasl]
plan_path = "cyrus-sasl"
[damageproto]
plan_path = "damageproto"
[db]
plan_path = "db"
[dbus]
plan_path = "dbus"
[dd-agent]
plan_path = "dd-agent"
[dejagnu]
plan_path = "dejagnu"
[delmo]
plan_path = "delmo"
[dep]
plan_path = "dep"
[devicemapper]
plan_path = "devicemapper"
[dex]
plan_path = "dex"
[diffutils]
plan_path = "diffutils"
[direnv]
plan_path = "direnv"
[docker]
plan_path = "docker"
[docutils]
plan_path = "docutils"
[dosfstools]
plan_path = "dosfstools"
[dotnet-core]
plan_path = "dotnet-core"
[dotnet-core-lts]
plan_path = "dotnet-core-lts"
[dotnet-core-sdk]
plan_path = "dotnet-core-sdk"
[dotnet-core-sdk-lts]
plan_path = "dotnet-core-sdk-lts"
[doxygen]
plan_path = "doxygen"
[dpkg]
plan_path = "dpkg"
[dri2proto]
plan_path = "dri2proto"
[drupal]
plan_path = "drupal"
[drush]
plan_path = "drush"
[e2fsprogs]
plan_path = "e2fsprogs"
[ed]
plan_path = "ed"
[elasticsearch]
plan_path = "elasticsearch"
[elasticsearch5]
plan_path = "elasticsearch5"
[elfutils]
plan_path = "elfutils"
[elixir]
plan_path = "elixir"
[envconsul]
plan_path = "envconsul"
[envdir]
plan_path = "envdir"
[erlang]
plan_path = "erlang"
[erlang16]
plan_path = "erlang16"
[erlang18]
plan_path = "erlang18"
[erlang19]
plan_path = "erlang19"
[etcd]
plan_path = "etcd"
[eudev]
plan_path = "eudev"
[exercism]
plan_path = "exercism"
[expat]
plan_path = "expat"
[expect]
plan_path = "expect"
[ffmpeg]
plan_path = "ffmpeg"
[file]
plan_path = "file"
[findutils]
plan_path = "findutils"
[fish]
plan_path = "fish"
[fixesproto]
plan_path = "fixesproto"
[flatbuffers]
plan_path = "flatbuffers"
[flex]
plan_path = "flex"
[fluentd]
plan_path = "fluentd"
[fontconfig]
plan_path = "fontconfig"
[foulkon]
plan_path = "foulkon"
[fping]
plan_path = "fping"
[freetype]
plan_path = "freetype"
[galera]
plan_path = "galera"
[gamin]
plan_path = "gamin"
[gawk]
plan_path = "gawk"
[gcc]
plan_path = "gcc"
[gcc-libs]
plan_path = "gcc-libs"
paths = [
  "gcc/*",
]
[gdal]
plan_path = "gdal"
[gdb]
plan_path = "gdb"
[gdbm]
plan_path = "gdbm"
[gdk-pixbuf]
plan_path = "gdk-pixbuf"
[gecode]
plan_path = "gecode"
[geoip]
plan_path = "geoip"
[geos]
plan_path = "geos"
[gettext]
plan_path = "gettext"
[giflib]
plan_path = "giflib"
[gifsicle]
plan_path = "gifsicle"
[git]
plan_path = "git"
[github_changelog_generator]
plan_path = "github_changelog_generator"
[glib]
plan_path = "glib"
[glibc]
plan_path = "glibc"
paths = [
  "tzdata/*",
]
[glproto]
plan_path = "glproto"
[gmp]
plan_path = "gmp"
[gnatsd]
plan_path = "gnatsd"
[gnupg]
plan_path = "gnupg"
[gnupg-static]
plan_path = "gnupg-static"
paths = [
  "gnupg/*",
]
[go]
plan_path = "go"
[go14]
plan_path = "go14"
[go17]
plan_path = "go17"
[googlemock]
plan_path = "googlemock"
[googletest]
plan_path = "googletest"
[goreplay]
plan_path = "gorplay"
[govc]
plan_path = "govc"
[gox]
plan_path = "gox"
[gperf]
plan_path = "gperf"
[gpgme]
plan_path = "gpgme"
[gradle]
plan_path = "gradle"
[grafana]
plan_path = "grafana"
[graphviz]
plan_path = "graphviz"
[grep]
plan_path = "grep"
[groff]
plan_path = "groff"
[grub]
plan_path = "grub"
[gsl]
plan_path = "gsl"
[gtk2]
plan_path = "gtk2"
[guile]
plan_path = "guile"
[gzip]
plan_path = "gzip"
[handlebars-cmd]
plan_path = "handlebars-cmd"
[haproxy]
plan_path = "haproxy"
[harfbuzz]
plan_path = "harfbuzz"
[helm]
plan_path = "helm"
[htop]
plan_path = "htop"
[httpd]
plan_path = "httpd"
[iana-etc]
plan_path = "iana-etc"
[icu]
plan_path = "icu"
[icu52]
plan_path = "icu52"
[icu56]
plan_path = "icu56"
[imagemagick]
plan_path = "imagemagick"
[inetutils]
plan_path = "inetutils"
[inotify-tools]
plan_path = "inotify-tools"
[inputproto]
plan_path = "inputproto"
[intltool]
plan_path = "intltool"
[iproute2]
plan_path = "iproute2"
[iptables]
plan_path = "iptables"
[jbigkit]
plan_path = "jbigkit"
[jdk7]
plan_path = "jdk7"
[jdk8]
plan_path = "jdk8"
[jdk9]
plan_path = "jdk9"
[jemalloc]
plan_path = "jemalloc"
[jenkins]
plan_path = "jenkins"
[jetty]
plan_path = "jetty"
[jffi]
plan_path = "jffi"
[jfrog-cli]
plan_path = "jfrog-cli"
[jo]
plan_path = "jo"
[jq-static]
plan_path = "jq-static"
[jre7]
plan_path = "jre7"
[jre8]
plan_path = "jre8"
[jre9]
plan_path = "jre9"
[jruby]
plan_path = "jruby"
[jruby1]
plan_path = "jruby1"
[json-glib]
plan_path = "json-glib"
[kafka]
plan_path = "kafka"
[kbproto]
plan_path = "kbproto"
[kibana]
plan_path = "kibana"
[kmod]
plan_path = "kmod"
[krb5]
plan_path = "krb5"
[kubectl]
plan_path = "kubectl"
[kubernetes]
plan_path = "kubernetes"
[kubernetes-apiserver]
plan_path = "kubernetes-apiserver"
paths = [
  "kubernetes/*",
]
[kubernetes-controller-manager]
plan_path = "kubernetes-controller-manager"
paths = [
  "kubernetes/*",
]
[kubernetes-kubelet]
plan_path = "kubernetes-kubelet"
paths = [
  "kubernetes/*",
]
[kubernetes-proxy]
plan_path = "kubernetes-proxy"
paths = [
  "kubernetes/*",
]
[kubernetes-scheduler]
plan_path = "kubernetes-scheduler"
paths = [
  "kubernetes/*",
]
[lcms2]
plan_path = "lcms2"
[leiningen]
plan_path = "leiningen"
[leptonica]
plan_path = "leptonica"
[less]
plan_path = "less"
[leveldb]
plan_path = "leveldb"
[libaio]
plan_path = "libaio"
[libarchive]
plan_path = "libarchive"
[libarchive-musl]
plan_path = "libarchive-musl"
paths = [
  "libarchive/*",
]
[libassuan]
plan_path = "libassuan"
[libatomic_ops]
plan_path = "libatomic_ops"
[libbsd]
plan_path = "libbsd"
[libcap]
plan_path = "libcap"
[libcap-ng]
plan_path = "libcap-ng"
[libcxx]
plan_path = "libcxx"
[libdrm]
plan_path = "libdrm"
[libedit]
plan_path = "libedit"
[liberation-fonts-ttf]
plan_path = "liberation-fonts-ttf"
[libev]
plan_path = "libev"
[libevent]
plan_path = "libevent"
[libffi]
plan_path = "libffi"
[libgcrypt]
plan_path = "libgcrypt"
[libghthash]
plan_path = "libghthash"
[libgpg-error]
plan_path = "libgpg-error"
[libice]
plan_path = "libice"
[libiconv]
plan_path = "libiconv"
[libidn]
plan_path = "libidn"
[libjpeg-turbo]
plan_path = "libjpeg-turbo"
[libksba]
plan_path = "libksba"
[libmpc]
plan_path = "libmpc"
[libossp-uuid]
plan_path = "libossp-uuid"
[libpcap]
plan_path = "libpcap"
[libpciaccess]
plan_path = "libpciaccss"
[libpipeline]
plan_path = "libpipeline"
[libpng]
plan_path = "libpng"
[libpq]
plan_path = "libpq"
[libpthread-stubs]
plan_path = "libpthread-stubs"
[libressl]
plan_path = "libressl"
[libressl-musl]
plan_path = "libressl-musl"
paths = [
  "libressl/*",
]
[libscrypt]
plan_path = "libscrypt"
[libseccomp]
plan_path = "libseccomp"
[libsm]
plan_path = "libsm"
[libsodium]
plan_path = "libsodium"
[libsodium-musl]
plan_path = "libsodium-musl"
paths = [
  "libsodium/*",
]
[libssh2]
plan_path = "libssh2"
[libtermkey]
plan_path = "libtermkey"
[libtiff]
plan_path = "libtiff"
[libtool]
plan_path = "libtool"
[libunistring]
plan_path = "libunistring"
[libunwind]
plan_path = "libunwind"
[libuv]
plan_path = "libuv"
[libvterm]
plan_path = "libvterm"
[libwebp]
plan_path = "libwebp"
[libxau]
plan_path = "libxau"
[libxcb]
plan_path = "libxcb"
[libxdamage]
plan_path = "libxdamage"
[libxdmcp]
plan_path = "libxdmcp"
[libxext]
plan_path = "libxext"
[libxfixes]
plan_path = "libxfixes"
[libxi]
plan_path = "libxi"
[libxml2]
plan_path = "libxml2"
[libxmu]
plan_path = "libxmu"
[libxrandr]
plan_path = "libxrandr"
[libxrender]
plan_path = "libxrender"
[libxshmfence]
plan_path = "libxshmfence"
[libxslt]
plan_path = "libxslt"
[libxt]
plan_path = "libxt"
[libxtst]
plan_path = "libxtst"
[libyajl2]
plan_path = "libyajl2"
[libyaml]
plan_path = "libyaml"
[linux]
plan_path = "linux"
[linux-headers]
plan_path = "linux-headers"
[linux-headers-musl]
plan_path = "linux-headers-musl"
[linux-pam]
plan_path = "linux-pam"
[llvm]
plan_path = "llvm"
[local-lib]
plan_path = "local-lib"
[logback]
plan_path = "logback"
[logstash]
plan_path = "logstash"
[logstash2]
plan_path = "logstash2"
[lsof]
plan_path = "lsof"
[lsyncd]
plan_path = "lsyncd"
[lttng-ust]
plan_path = "lttng-ust"
[lua]
plan_path = "lua"
[lynx]
plan_path = "lynx"
[lz4]
plan_path = "lz4"
[lzip]
plan_path = "lzip"
[lzo]
plan_path = "lzo"
[lzop]
plan_path = "lzop"
[m4]
plan_path = "m4"
[make]
plan_path = "make"
[man-db]
plan_path = "man-db"
[man-pages]
plan_path = "man-pages"
[mariadb]
plan_path = "mariadb"
[maven]
plan_path = "maven"
[mawk]
plan_path = "mawk"
[mc]
plan_path = "mc"
[memcached]
plan_path = "memcached"
[mention-bot]
plan_path = "mention-bot"
[mercurial]
plan_path = "mercurial"
<<<<<<< HEAD
[mesa]
plan_path = "mesa"
=======
[meson]
plan_path = "meson"
>>>>>>> 4262ed2f
[mg]
plan_path = "mg"
[monit]
plan_path = "monit"
paths = [
  "monit/*",
]
[mongo-tools]
plan_path = "mongo-tools"
[mongodb]
plan_path = "mongodb"
[mosquitto]
plan_path = "mosquitto"
[mpfr]
plan_path = "mpfr"
[msgpack]
plan_path = "msgpack"
[mssql]
plan_path = "mssql"
[musl]
plan_path = "musl"
[mysql]
plan_path = "mysql"
[mysql-client]
plan_path = "mysql-client"
[nasm]
plan_path = "nasm"
[nats-streaming-server]
plan_path = "nats-streaming-server"
[nats-top]
plan_path = "nats-top"
[ncdu]
plan_path = "ncdu"
[ncurses]
plan_path = "ncurses"
[net-tools]
plan_path = "net-tools"
[netcat]
plan_path = "netcat"
[netcat-openbsd]
plan_path = "netcat-openbsd"
[nghttp2]
plan_path = "nghttp2"
[nginx]
plan_path = "nginx"
[ninja]
plan_path = "ninja"
[nmap]
plan_path = "nmap"
[node]
plan_path = "node"
[node6]
plan_path = "node6"
paths = [
  "node/*",
]
[node9]
plan_path = "node9"
paths = [
  "node/*",
]
[node_exporter]
plan_path = "node_exporter"
[npth]
plan_path = "npth"
[nspr]
plan_path = "nspr"
[nss]
plan_path = "nss"
[numactl]
plan_path = "numactl"
[ocaml]
plan_path = "ocaml"
[ocamlbuild]
plan_path = "ocamlbuild"
[omniORB]
plan_path = "omniORB"
[opam]
plan_path = "opam"
[openjpeg]
plan_path = "openjpeg"
[openldap]
plan_path = "openldap"
[openresty]
plan_path = "openresty"
[openssh]
plan_path = "openssh"
[openssl]
plan_path = "openssl"
[openssl-musl]
plan_path = "openssl-musl"
paths = [
  "openssl/*",
]
[openvpn]
plan_path = "openvpn"
[packer]
plan_path = "packer"
[pango]
plan_path = "pango"
[papi]
plan_path = "papi"
[patch]
plan_path = "patch"
[patchelf]
plan_path = "patchelf"
[pax-utils]
plan_path = "pax-utils"
[pcre]
plan_path = "pcre"
[percona-xtrabackup]
plan_path = "percona-xtrabackup"
[perl]
plan_path = "perl"
[phantomjs]
plan_path = "phantomjs"
[php]
plan_path = "php"
[php5]
plan_path = "php5"
[pixman]
plan_path = "pixman"
[pkg-config]
plan_path = "pkg-config"
[polipo]
plan_path = "polipo"
[ponysay]
plan_path = "ponysay"
[popt]
plan_path = "popt"
[postfix]
plan_path = "postfix"
[postgresql]
plan_path = "postgresql"
[postgresql93]
plan_path = "postgresql93"
paths = [
  "postgresql/*",
]
[postgresql94]
plan_path = "postgresql94"
paths = [
  "postgresql/*",
]
[postgresql95]
plan_path = "postgresql95"
paths = [
  "postgresql/*",
]
[powershell]
plan_path = "powershell"
[procps-ng]
plan_path = "procps-ng"
[proj]
plan_path = "proj"
[prometheus]
plan_path = "prometheus"
[protobuf]
plan_path = "protobuf"
[protobuf-c]
plan_path = "protobuf-c"
[protobuf-cpp]
plan_path = "protobuf-cpp"
[protobuf-rust]
plan_path = "protobuf-rust"
[psmisc]
plan_path = "psmisc"
[pv]
plan_path = "pv"
[python]
plan_path = "python"
[python2]
plan_path = "python2"
[qemu]
plan_path = "qemu"
[R]
plan_path = "R"
[rabbitmq]
plan_path = "rabbitmq"
[rabbitmqadmin]
plan_path = "rabbitmqadmin"
[raml2html]
plan_path = "raml2html"
[randrproto]
randrproto = "randrproto"
[re2c]
plan_path = "re2c"
[readline]
plan_path = "readline"
[rebar]
plan_path = "rebar"
[rebar3]
plan_path = "rebar3"
[recordproto]
plan_path = "recordproto"
[redis]
plan_path = "redis"
[relx]
plan_path = "relx"
[renderproto]
plan_path = "renderproto"
[repo]
plan_path = "repo"
[rethinkdb]
plan_path = "rethinkdb"
[ripgrep]
plan_path = "ripgrep"
[rkt]
plan_path = "rkt"
[rlwrap]
plan_path = "rlwrap"
[rngd]
plan_path = "rngd"
[rpm]
plan_path = "rpm"
[rpm2cpio]
plan_path = "rpm2cpio"
paths = [
  "rpm2cpio/*"
]
[rq]
plan_path = "rq"
[rsync]
plan_path = "rsync"
[ruby]
plan_path = "ruby"
[ruby22]
plan_path = "ruby22"
paths = [
  "ruby/*"
]
[ruby23]
plan_path = "ruby23"
paths = [
  "ruby/*"
]
[ruby24]
plan_path = "ruby24"
paths = [
  "ruby/*"
]
[ruby25]
plan_path = "ruby25"
paths = [
  "ruby/*"
]
[runit]
plan_path = "runit"
[rust]
plan_path = "rust"
[rust-nightly]
plan_path = "rust-nightly"
[sassc]
plan_path = "sassc"
[scaffolding-base]
plan_path = "scaffolding-base"
[scaffolding-go]
plan_path = "scaffolding-go"
[scaffolding-go17]
plan_path = "scaffolding-go17"
[scaffolding-gradle]
plan_path = "scaffolding-gradle"
[scaffolding-node]
plan_path = "scaffolding-node"
[scaffolding-ruby]
plan_path = "scaffolding-ruby"
[sccache]
plan_path = "sccache"
[scons]
plan_path = "scons"
[scowl]
plan_path = "scowl"
[sed]
plan_path = "sed"
[sensu]
plan_path = "sensu"
[serf]
plan_path = "serf"
[shadow]
plan_path = "shadow"
[shared-mime-info]
plan_path = "shared-mime-info"
[shield]
plan_path = "shield"
[shield-agent]
plan_path = "shield-agent"
[shield-proxy]
plan_path = "shield-proxy"
[snappy]
plan_path = "snappy"
[socat]
plan_path = "socat"
[spark]
plan_path = "spark"
[sqitch]
plan_path = "sqitch"
[sqlite]
plan_path = "sqlite"
[sshpass]
plan_path = "sshpass"
[storm]
plan_path = "storm"
[strace]
plan_path = "strace"
[stringencoders]
plan_path = "stringencoders"
[subversion]
plan_path = "subversion"
[sudo]
plan_path = "sudo"
[sumologic]
plan_path = "sumologic"
[swig]
plan_path = "swig"
[sysstat]
plan_path = "sysstat"
[systemd]
plan_path = "systemd"
[tar]
plan_path = "tar"
[tcl]
plan_path = "tcl"
[tcpdump]
plan_path = "tcpdump"
[telegraf]
plan_path = "telegraf"
[terraform]
plan_path = "terraform"
[tesseract]
plan_path = "tesseract"
[texinfo]
plan_path = "texinfo"
[tmux]
plan_path = "tmux"
[tomcat-native]
plan_path = "tomcat-native"
[tomcat7]
plan_path = "tomcat7"
[tomcat8]
plan_path = "tomcat8"
[tor]
plan_path = "tor"
[traefik]
plan_path = "traefik"
[tree]
plan_path = "tree"
[ttyrec]
plan_path = "ttyrec"
[tzdata]
plan_path = "tzdata"
[unibilium]
plan_path = "unibilium"
[unzip]
plan_path = "unzip"
[userspace-rcu]
plan_path = "userspace-rcu"
[util-linux]
plan_path = "util-linux"
[util-macros]
plan_path = "util-macros"
[valgrind]
plan_path = "valgrind"
[varnish]
plan_path = "varnish"
[vault]
plan_path = "vault"
[vde2]
plan_path = "vde2"
[vim]
plan_path = "vim"
[virtualenv]
plan_path = "virtualenv"
[vmtouch]
plan_path = "vmtouch"
[wal-e]
plan_path = "wal-e"
[wget]
plan_path = "wget"
[wget-static]
plan_path = "wget-static"
paths = [
  "wget/*",
]
[which]
plan_path = "which"
[wordpress]
plan_path = "wordpress"
[wordpress-proxy]
plan_path = "wordpress-proxy"
[wrk]
plan_path = "wrk"
[xcb-proto]
plan_path = "xcb-proto"
[xextproto]
plan_path = "xextproto"
[xeyes]
plan_path = "xeyes"
[xlib]
plan_path = "xlib"
[xproto]
plan_path = "xproto"
[xtrans]
plan_path = "xtrans"
[xz]
plan_path = "xz"
[xz-musl]
plan_path = "xz-musl"
paths = [
  "xz/*",
]
[yarn]
plan_path = "yarn"
[yasm]
plan_path = "yasm"
[zeromq]
plan_path = "zeromq"
[zip]
plan_path = "zip"
[zlib]
plan_path = "zlib"
[zlib-musl]
plan_path = "zlib-musl"
paths = [
  "zlib/*",
]
[zookeeper]
plan_path = "zookeeper"
[zsh]
plan_path = "zsh"
[zstd]
plan_path = "zstd"<|MERGE_RESOLUTION|>--- conflicted
+++ resolved
@@ -640,13 +640,10 @@
 plan_path = "mention-bot"
 [mercurial]
 plan_path = "mercurial"
-<<<<<<< HEAD
 [mesa]
 plan_path = "mesa"
-=======
 [meson]
 plan_path = "meson"
->>>>>>> 4262ed2f
 [mg]
 plan_path = "mg"
 [monit]

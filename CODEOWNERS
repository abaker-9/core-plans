--- conflicted
+++ resolved
@@ -114,12 +114,9 @@
 artifactory-pro @defilan
 atk @rsertelon
 cairo @rsertelon
-<<<<<<< HEAD
 cerebro @predominant
-=======
 concourse @echohack
 concourse-fly @echohack
->>>>>>> 36b76b21
 consul @defilan
 dep @afiune @nellshamrell
 dotnet-47-dev-pack @mwrock
